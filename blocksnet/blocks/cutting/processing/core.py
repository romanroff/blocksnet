from functools import wraps
import pandas as pd
import geopandas as gpd
import numpy as np
import shapely
from loguru import logger
from shapely.ops import polygonize
from .schemas import BoundariesSchema, LineObjectsSchema, PolygonObjectsSchema
from blocksnet.utils.validation import ensure_crs 
from blocksnet.machine_learning.classification import BlocksClassifier
from blocksnet.machine_learning.classification.blocks.common import BlockCategory
from shapely.geometry import (
    Point,
    LineString,
    MultiLineString,
    Polygon,
    MultiPolygon
)
from .utils import clusters, make_convex_hulls, extend_roads_to_boundary, new_borderline, merge_empty_blocks, merge_invalid_blocks


def _validate_and_process_gdfs(func):
    @wraps(func)
    def wrapper(
        boundaries_gdf: gpd.GeoDataFrame,
        lines_gdf: gpd.GeoDataFrame | None,
        polygons_gdf: gpd.GeoDataFrame | None,
        *args,
        **kwargs,
    ):
        logger.info("Checking boundaries schema")
        boundaries_gdf = BoundariesSchema(boundaries_gdf)
        crs = boundaries_gdf.crs

        logger.info("Checking line objects schema")
        if lines_gdf is None or lines_gdf.empty:
<<<<<<< HEAD
=======
            logger.warning("Creating empty line objects")
>>>>>>> b7b0d83e
            lines_gdf = LineObjectsSchema.create_empty(crs)
        else:
            lines_gdf = LineObjectsSchema(lines_gdf).explode("geometry", ignore_index=True)

        logger.info("Checking polygon objects schema")
        if polygons_gdf is None or polygons_gdf.empty:
<<<<<<< HEAD
=======
            logger.warning("Creating empty polygon objects")
>>>>>>> b7b0d83e
            polygons_gdf = PolygonObjectsSchema.create_empty(crs)
        else:
            polygons_gdf = PolygonObjectsSchema(polygons_gdf).explode("geometry", ignore_index=True)

        ensure_crs(boundaries_gdf, lines_gdf, polygons_gdf)

        return func(boundaries_gdf, lines_gdf, polygons_gdf, *args, **kwargs)

    return wrapper


def _exclude_polygons(boundaries_gdf: gpd.GeoDataFrame, polygons_gdf: gpd.GeoDataFrame):
    logger.info("Excluding polygon objects from blocks")
    polygons_gdf = gpd.GeoDataFrame(geometry=[polygons_gdf.union_all()], crs=polygons_gdf.crs)
    return boundaries_gdf.overlay(polygons_gdf, how="difference")


def _get_enclosures(boundaries_gdf: gpd.GeoDataFrame, lines_gdf: gpd.GeoDataFrame) -> gpd.GeoDataFrame:
    logger.info("Setting up enclosures")
    barriers = (
        pd.concat([lines_gdf.geometry, boundaries_gdf.boundary]).explode(ignore_index=True).reset_index(drop=True)
    )

    unioned = barriers.union_all()
    polygons = polygonize(unioned)
    enclosures = gpd.GeoSeries(list(polygons), crs=lines_gdf.crs)
    _, enclosure_idxs = enclosures.representative_point().sindex.query(boundaries_gdf.geometry, predicate="contains")
    enclosures = enclosures.iloc[np.unique(enclosure_idxs)]
    enclosures = enclosures.rename("geometry").reset_index()
    return enclosures


def _fill_holes(gdf: gpd.GeoDataFrame) -> gpd.GeoDataFrame:
    logger.info("Filling holes inside the blocks")
    gdf = gdf.copy()
    gdf.geometry = gdf.geometry.boundary
    gdf = gdf.explode(index_parts=False)
    gdf.geometry = gdf.geometry.map(lambda g: shapely.Polygon(g) if g.geom_type != "Point" else np.nan)
    gdf = gdf.dropna(subset="geometry").reset_index(drop=True)
    return gdf


def _filter_overlapping(gdf: gpd.GeoDataFrame) -> gpd.GeoDataFrame:
    logger.info("Filtering overlapping geometries")
    gdf = gdf.copy()
    overlaps = gdf.geometry.sindex.query(gdf.geometry, predicate="contains")
    contained_geoms_idxs = {y for x, y in zip(overlaps[0], overlaps[1]) if x != y}
    gdf = gdf.drop(list(contained_geoms_idxs)).reset_index(drop=True)
    return gdf


def _filter_bottlenecks(gdf: gpd.GeoDataFrame, min_block_width: float) -> gpd.GeoDataFrame:
    logger.info("Filtering bottlenecks and small blocks")

    def _filter_bottlenecks_helper(poly):
        try:
            return poly.intersection(poly.buffer(-min_block_width / 2).buffer(min_block_width / 2, join_style=2))
        except:
            return poly

    gdf.geometry = gdf["geometry"].apply(_filter_bottlenecks_helper)
    gdf = gdf[~gdf["geometry"].is_empty]
    gdf = gdf.explode(ignore_index=True)
    gdf = gdf[gdf.type == "Polygon"]
    return gdf

def _filter_water_objects(
    water_gdf: gpd.GeoDataFrame | None,
    blocks_gdf: gpd.GeoDataFrame
    ) -> gpd.GeoDataFrame:
    logger.info("Filtering water objects")
    if water_gdf is None or water_gdf.empty or len(blocks_gdf) < 2:
        return gpd.GeoDataFrame(geometry=[], crs=water_gdf.crs)
    
    water_gdf = water_gdf.reset_index(drop=True)
    joined = gpd.sjoin(water_gdf, blocks_gdf, how="inner", predicate="intersects")

    water_counts = joined.groupby(level=0).size()
    valid_water_indices = water_counts[water_counts >= 2].index
    result = water_gdf.loc[valid_water_indices]
    return result

def _classify(blocks_gdf : gpd.GeoDataFrame) -> gpd.GeoDataFrame:
    logger.info("Classifying blocks")
    classifier = BlocksClassifier()
    blocks_gdf_classified = classifier.evaluate(blocks_gdf)
    blocks_gdf_classified['geometry'] = blocks_gdf.geometry
    blocks_gdf_classified = gpd.GeoDataFrame(blocks_gdf_classified, geometry=blocks_gdf_classified.geometry, crs=blocks_gdf.crs)
    return blocks_gdf_classified

def _filter_large_buildings_blocks(
    blocks_gdf : gpd.GeoDataFrame,
    buildings_gdf: gpd.GeoDataFrame
) -> gpd.GeoDataFrame:
    logger.info("Filtering large blocks with buildings")

    if 'building_id' not in buildings_gdf.columns:
        buildings_gdf = buildings_gdf.reset_index(drop=True)
        buildings_gdf['building_id'] = buildings_gdf.index.astype(int)
    
    if 'block_id' not in blocks_gdf.columns:
        blocks_gdf = blocks_gdf.reset_index(drop=True)
        blocks_gdf['block_id'] = blocks_gdf.index.astype(int)

    large_blocks = blocks_gdf[blocks_gdf['category'] == BlockCategory.LARGE].copy()

    if 'block_id' not in large_blocks.columns:
        large_blocks = large_blocks.reset_index(drop=True)
        large_blocks['block_id'] = large_blocks.index.astype(int)

    joined = gpd.sjoin(buildings_gdf, large_blocks, how='inner', predicate='within')

    if not joined.empty:
        grouped = joined.groupby('block_id').agg(
            building_ids=('building_id', list)
        )
        result_blocks = large_blocks.merge(grouped, on='block_id', how='left')
    else:
        result_blocks = large_blocks.copy()
        result_blocks['building_ids'] = None

    result_blocks['building_ids'] = result_blocks['building_ids'].apply(
        lambda x: x if isinstance(x, list) else []
    )

    large_blocks_with_buildings = result_blocks[result_blocks['building_ids'].map(len) > 0]

    selected_block_ids = large_blocks_with_buildings['block_id'].tolist()
    other_blocks = blocks_gdf[~blocks_gdf['block_id'].isin(selected_block_ids)].copy()
    return large_blocks_with_buildings, other_blocks


def _cut_to_blocks(
    roads_with_bounds : gpd.GeoDataFrame,
    water_objects : gpd.GeoDataFrame | None, 
    big_polygon : Polygon) -> gpd.GeoDataFrame:

    from blocksnet.blocks.cutting import preprocess_urban_objects

    if isinstance(water_objects, gpd.GeoDataFrame) and water_objects.empty:
        water_objects = None

    lines_gdf, polygons_gdf = preprocess_urban_objects(roads_with_bounds, None, water_objects)
    bound_gdf = gpd.GeoDataFrame(geometry=[big_polygon], crs=roads_with_bounds.crs)
    blocks_res = cut_urban_blocks(boundaries_gdf=bound_gdf, lines_gdf=lines_gdf, polygons_gdf=polygons_gdf, fill_holes=False)
    return blocks_res


def _cut_large_block(
    block_geometry : Polygon | MultiPolygon | LineString | MultiLineString,
    buildings_gdf : gpd.GeoDataFrame,
    polygons_gdf : gpd.GeoDataFrame,
    lines_gdf : gpd.GeoDataFrame
    ) -> gpd.GeoDataFrame:

    block_geometry_gdf = gpd.GeoDataFrame(geometry=[block_geometry], crs=lines_gdf.crs)

    try:

        within_buildings = buildings_gdf[buildings_gdf.geometry.within(block_geometry)]
        intersecting_polygons = polygons_gdf[polygons_gdf.geometry.intersects(block_geometry)]
        intersecting_lines = lines_gdf[lines_gdf.geometry.intersects(block_geometry)]

        if intersecting_polygons.empty:
            intersecting_polygons = None

        clusters_gdf = clusters(within_buildings)
        hull_gdf = make_convex_hulls(clusters_gdf)
        if hull_gdf.empty:
            hull_gdf = block_geometry_gdf.copy()
        new_roads = extend_roads_to_boundary(intersecting_lines, hull_gdf)
        
        new_roads['new_geometry'] = new_roads['geometry']

        for idx, row in new_roads.iterrows():
            geom = row['geometry']
            if geom is None or geom.is_empty:
                new_roads.at[idx, 'new_geometry'] = geom 
            else:
                new_roads.at[idx, 'new_geometry'] = new_borderline(geom, within_buildings)

        new_roads['geometry'] = new_roads['new_geometry']
        new_roads = new_roads.drop(columns=['new_geometry'])
        all_roads = gpd.GeoDataFrame(pd.concat([new_roads, intersecting_lines], ignore_index=True), geometry="geometry", crs=intersecting_lines.crs)

        polygon_boundaries = hull_gdf.boundary
        boundaries_gdf = gpd.GeoDataFrame(geometry=polygon_boundaries, crs=hull_gdf.crs)
        new_roads_with_bounds = gpd.GeoDataFrame(pd.concat([all_roads, boundaries_gdf, intersecting_lines], ignore_index=True), geometry="geometry", crs=hull_gdf.crs)
        new_roads_with_bounds = new_roads_with_bounds.reset_index(drop=True)
        new_roads_with_bounds = new_roads_with_bounds[['geometry']]

        blocks_res = _cut_to_blocks(new_roads_with_bounds, intersecting_polygons, block_geometry)

        blocks_gdf_classified = _classify(blocks_res)
        combined_gdf = merge_invalid_blocks(blocks_gdf_classified)
        combined_gdf = merge_empty_blocks(combined_gdf, buildings_gdf)
        return combined_gdf
    
    except Exception as e:
        logger.warning(f"Failed to process block: {e}")
        return block_geometry_gdf


@_validate_and_process_gdfs
def cut_urban_blocks(
    boundaries_gdf: gpd.GeoDataFrame,
    lines_gdf: gpd.GeoDataFrame | None,
    polygons_gdf: gpd.GeoDataFrame | None,
    buildings_gdf: gpd.GeoDataFrame | None = None,
    fill_holes: bool = True,
    min_block_width: float | None = None
) -> gpd.GeoDataFrame:
    
    boundaries_gdf['block_id'] = range(len(boundaries_gdf))
    blocks_gdf = _get_enclosures(boundaries_gdf, lines_gdf)

    valid_polygons = _filter_water_objects(polygons_gdf, blocks_gdf)
    boundaries_gdf = _exclude_polygons(boundaries_gdf, valid_polygons)

    if fill_holes:
        blocks_gdf = _fill_holes(blocks_gdf)

    blocks_gdf = _filter_overlapping(blocks_gdf)

    if min_block_width is not None:
        blocks_gdf = _filter_bottlenecks(blocks_gdf, min_block_width)
        
    final_gdf = blocks_gdf.reset_index(drop=True)[["geometry"]]
    
    if buildings_gdf is not None and not buildings_gdf.empty:

        buildings_gdf['building_id'] = range(len(buildings_gdf))

        logger.info("Splitting large blocks")

        blocks_gdf_classified = _classify(blocks_gdf)
        large_blocks, other_blocks = _filter_large_buildings_blocks(blocks_gdf_classified, buildings_gdf)

        results = large_blocks.apply(
        lambda row: _cut_large_block(
            block_geometry=row.geometry,
            buildings_gdf=buildings_gdf,
            polygons_gdf=polygons_gdf,
            lines_gdf=lines_gdf
        ), axis=1)

        cut_blocks_list = results.tolist() 
        cut_blocks_gdf = gpd.GeoDataFrame(pd.concat(cut_blocks_list, ignore_index=True), crs=cut_blocks_list[0].crs)

        final_gdf = gpd.GeoDataFrame(
        pd.concat([cut_blocks_gdf, other_blocks], ignore_index=True),
        crs=cut_blocks_gdf.crs
        )
        final_gdf = final_gdf.reset_index(drop=True)[["geometry"]]

        blocks_gdf_classified = _classify(final_gdf)
        combined_gdf = merge_invalid_blocks(blocks_gdf_classified)
        combined_gdf = merge_empty_blocks(combined_gdf, buildings_gdf)
        final_gdf = combined_gdf.copy()
    
    valid_polygons = _filter_water_objects(polygons_gdf, final_gdf)
    boundaries_gdf = _exclude_polygons(boundaries_gdf, valid_polygons)

    final_gdf = final_gdf.reset_index(drop=True)[["geometry"]]
    logger.success("Blocks are successfully cut!")
    return final_gdf<|MERGE_RESOLUTION|>--- conflicted
+++ resolved
@@ -34,20 +34,14 @@
 
         logger.info("Checking line objects schema")
         if lines_gdf is None or lines_gdf.empty:
-<<<<<<< HEAD
-=======
             logger.warning("Creating empty line objects")
->>>>>>> b7b0d83e
             lines_gdf = LineObjectsSchema.create_empty(crs)
         else:
             lines_gdf = LineObjectsSchema(lines_gdf).explode("geometry", ignore_index=True)
 
         logger.info("Checking polygon objects schema")
         if polygons_gdf is None or polygons_gdf.empty:
-<<<<<<< HEAD
-=======
             logger.warning("Creating empty polygon objects")
->>>>>>> b7b0d83e
             polygons_gdf = PolygonObjectsSchema.create_empty(crs)
         else:
             polygons_gdf = PolygonObjectsSchema(polygons_gdf).explode("geometry", ignore_index=True)
